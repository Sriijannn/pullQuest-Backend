--- conflicted
+++ resolved
@@ -4,14 +4,8 @@
   email: string;
   password: string;
   role: "contributor" | "maintainer" | "company";
-<<<<<<< HEAD
-=======
-  /* ─── NEW FIELDS ──────────────────────────────── */
   accessToken?: string;          // latest GitHub OAuth token
   githubInfo?: string;           // JSON-stringified GitHub profile
-  /* ─────────────────────────────────────────────── */
-  
->>>>>>> 9e0a5642
   profile: {
     name: string;
     bio?: string;
@@ -88,14 +82,8 @@
   { timestamps: true }
 );
 
-<<<<<<< HEAD
 // userSchema.index({ email: 1 });
 // userSchema.index({ githubUsername: 1 });
-=======
-/* indexes, hooks, methods unchanged */
-userSchema.index({ email: 1 });
-userSchema.index({ githubUsername: 1 });
->>>>>>> 9e0a5642
 userSchema.index({ role: 1 });
 userSchema.index({ xp: -1 });
 
