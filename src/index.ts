--- conflicted
+++ resolved
@@ -3,94 +3,56 @@
 import dotenv from "dotenv";
 import mongoose from "mongoose";
 import session from "express-session";
-import authRoutes from "./routes/auth";
-import githubRoutes from "./routes/github";
-import { verifyToken } from "./middleware/verifyToken";
 import helmet from "helmet";
 
+// Route imports
+import authRoutes from "./routes/auth";
+import githubRoutes from "./routes/GithubRoutes";
 import contributorRoutes from "./routes/contributorRoutes";
 import { githubApiRateLimit } from "./middleware/rateLimitMiddleware";
+import { verifyToken } from "./middleware/verifyToken";
 
 dotenv.config();
-
 const app: Application = express();
 const PORT = process.env.PORT || 5000;
 
-<<<<<<< HEAD
-// Configure CORS to allow credentials from your frontend
+// Basic middleware
+app.use(helmet());
+app.use(cors());
+app.use(express.json());
+
+// ————————————————
+// **SESSION MUST COME BEFORE GITHUB ROUTES**
 app.use(
-  cors({
-    origin: "http://localhost:3000",
-    credentials: true,
+  session({
+    secret: process.env.GITHUB_CLIENT_SECRET!,  // <-- your session secret from .env
+    resave: false,
+    saveUninitialized: false,
+    cookie: { secure: false }, // set true if HTTPS
   })
 );
 
-// Setup sessions for OAuth login tracking
-app.use(
-  session({
-    secret: process.env.SESSION_SECRET || "change_this_secret",
-    resave: false,
-    saveUninitialized: false,
-  })
-);
+// Mount GitHub OAuth & org routes at the root or under /api
+app.use("/", githubRoutes);               // handles /auth/github and /auth/callback/github
+app.use("/api/github", githubApiRateLimit, githubRoutes);
+// JWT middleware for your own auth routes
+app.use((req, res, next) => {
+  if (req.path === "/login" || req.path === "/register") return next();
+  return verifyToken(req, res, next);
+});
 
-// Parse JSON bodies
-=======
-app.use(helmet());
-app.use(cors());
->>>>>>> 42c10f8b
-app.use(express.json());
+// Your own auth, contributor, etc.
+app.use("/", authRoutes);
+app.use("/api/contributor", contributorRoutes);
 
-// Mount GitHub OAuth routes (no JWT required)
-app.use(githubRoutes);
-
-// Middleware to skip verifyToken on login and register
-const jwtMiddleware = (
-  req: Request,
-  res: Response,
-  next: NextFunction
-): void => {
-  if (req.path === "/login" || req.path === "/register") {
-    next();
-    return;
-  }
-  verifyToken(req, res, next);
-};
-
-<<<<<<< HEAD
-// Mount protected auth routes under /api
-app.use("/api", jwtMiddleware, authRoutes);
-
-// Health check (protected)
-app.get("/health", verifyToken, (req: Request, res: Response): void => {
-  res.json({ status: "Server is running" });
+// Health check
+app.get("/health", (req, res) => {
+  res.json({ success: true, message: "Server is running" });
 });
 
 // MongoDB connection
 const uri = process.env.MONGO_URI;
 if (!uri) throw new Error("MONGO_URI must be set in .env");
-
-mongoose
-  .connect(uri)
-  .then(() => {
-    console.log("✅ Connected to MongoDB");
-=======
-// Apply the middleware and then routes
-app.use("/api", githubApiRateLimit);
-
-// Optional health check route (no auth needed)
-app.get("/health", (req: Request, res: Response): void => {
-  res.status(200).json({
-    success: true,
-    message: "Server is running",
-    timestamp: new Date().toISOString(),
-    environment: process.env.NODE_ENV || "development",
-  });
-});
-
-app.use("/", authRoutes);
-
-app.use("/api/contributor", contributorRoutes);
 
 //db connection function
 const connectDB = async (): Promise<void> => {
@@ -113,7 +75,6 @@
   try {
     await connectDB();
 
->>>>>>> 42c10f8b
     app.listen(PORT, () => {
       console.log(`🚀 Server running on port ${PORT}`);
       console.log(`📊 Health check: http://localhost:${PORT}/health`);
